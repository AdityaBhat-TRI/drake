#include "drake/systems/plants/rigid_body_plant/rigid_body_plant.h"

#include <memory>
#include <vector>

#include "drake/common/drake_assert.h"
#include "drake/common/eigen_types.h"
#include "drake/solvers/mathematical_program.h"
// TODO(amcastro-tri): parsers are not "plants" and should therefore be moved
// somewhere else. Maybe inside "multibody_dynamics/parsers" when that exists.
#include "drake/systems/plants/parser_urdf.h"
#include "drake/systems/plants/KinematicsCache.h"
#include "drake/common/eigen_autodiff_types.h"

using std::make_unique;
using std::move;
using std::string;
using std::unique_ptr;
using std::vector;

namespace drake {
namespace systems {

template <typename T>
RigidBodyPlant<T>::RigidBodyPlant(std::unique_ptr<const RigidBodyTree> tree) :
    tree_(move(tree)) {
  // The input to this system are the generalized forces commanded on the
  // actuators.
  // TODO(amcastro-tri): add separate input ports for each model_instance_id.
  System<T>::DeclareInputPort(
      kVectorValued, get_num_actuators(), kContinuousSampling);
  // The output of the system is the state vector.
  // TODO(amcastro-tri): add separate output ports for each model_id.
  state_output_port_id_ = this->DeclareOutputPort(
      kVectorValued, get_num_states(), kContinuousSampling).get_index();
  // Declares an abstract valued port for kinematics results.
  kinematics_output_port_id_ =
      this->DeclareAbstractOutputPort(kInheritedSampling).get_index();
}

template <typename T>
RigidBodyPlant<T>::~RigidBodyPlant() { }

template <typename T>
bool RigidBodyPlant<T>::has_any_direct_feedthrough() const {
  return false;
}

template <typename T>
const RigidBodyTree& RigidBodyPlant<T>::get_rigid_body_tree() const {
  return *tree_.get();
}

template <typename T>
int RigidBodyPlant<T>::get_num_bodies() const {
  return tree_->get_number_of_bodies();
}

template <typename T>
int RigidBodyPlant<T>::get_num_positions() const {
  return tree_->number_of_positions();
}

template <typename T>
int RigidBodyPlant<T>::get_num_velocities() const {
  return tree_->number_of_velocities();
}

template <typename T>
int RigidBodyPlant<T>::get_num_states() const {
  return get_num_positions() + get_num_velocities();
}

template <typename T>
int RigidBodyPlant<T>::get_num_actuators() const {
  return tree_->actuators.size();
}

template <typename T>
int RigidBodyPlant<T>::get_input_size() const {
  return get_num_actuators();
}

template <typename T>
int RigidBodyPlant<T>::get_output_size() const {
  return get_num_states();
}

template <typename T>
void RigidBodyPlant<T>::set_position(Context<T>* context,
                                     int position_index, T position) const {
  DRAKE_ASSERT(context != nullptr);
  context->get_mutable_continuous_state()->get_mutable_generalized_position()
      ->SetAtIndex(position_index, position);
}

template <typename T>
void RigidBodyPlant<T>::set_velocity(Context<T>* context,
                                     int velocity_index, T velocity) const {
  DRAKE_ASSERT(context != nullptr);
  context->get_mutable_continuous_state()->get_mutable_generalized_velocity()
      ->SetAtIndex(velocity_index, velocity);
}

template <typename T>
void RigidBodyPlant<T>::set_state_vector(
    Context<T>* context, const Eigen::Ref<const VectorX<T>> x) const {
  DRAKE_ASSERT(context != nullptr);
  DRAKE_ASSERT(x.size() == get_num_states());
  context->get_mutable_continuous_state()->get_mutable_state()
      ->SetFromVector(x);
}

template <typename T>
std::unique_ptr<SystemOutput<T>> RigidBodyPlant<T>::AllocateOutput(
    const Context<T>& context) const {
  auto output = make_unique<LeafSystemOutput<T>>();
  // Allocates an output for the RigidBodyPlant state (output port 0).
  {
    auto data = make_unique<BasicVector<T>>(get_num_states());
    auto port = make_unique<OutputPort>(move(data));
    output->get_mutable_ports()->push_back(move(port));
  }

  // Allocates an output for the RigidBodyPlant kinematics results
  // (output port 1).
  {
    auto kinematics_results =
        make_unique<Value<KinematicsResults<T>>>(
            KinematicsResults<T>(*tree_));
    output->add_port(move(kinematics_results));
  }

  return std::unique_ptr<SystemOutput<T>>(output.release());
}

template <typename T>
std::unique_ptr<ContinuousState<T>>
RigidBodyPlant<T>::AllocateContinuousState() const {
  // The state is second-order.
  DRAKE_ASSERT(System<T>::get_input_port(0).get_size() == get_num_actuators());
  // TODO(amcastro-tri): add z state to track energy conservation.
  return std::make_unique<ContinuousState<T>>(
      std::make_unique<BasicVector<T>>(get_num_states()),
      get_num_positions() /* num_q */,
      get_num_velocities() /* num_v */, 0 /* num_z */);
}

template <typename T>
void RigidBodyPlant<T>::EvalOutput(const Context<T>& context,
                                   SystemOutput<T>* output) const {
  DRAKE_ASSERT_VOID(System<T>::CheckValidOutput(output));
  DRAKE_ASSERT_VOID(System<T>::CheckValidContext(context));

  // Evaluates the state output port.
  BasicVector<T>* output_vector = output->GetMutableVectorData(
      state_output_port_id_);
  // TODO(amcastro-tri): Remove this copy by allowing output ports to be
  // mere pointers to state variables (or cache lines).
  output_vector->get_mutable_value() =
<<<<<<< HEAD
      context.get_continuous_state().CopyToVector();

  // Evaluates the kinematics results output port.
  auto& kinematics_results =
      output->GetMutableData(kinematics_output_port_id_)->
          template GetMutableValue<KinematicsResults<T>>();
  kinematics_results.UpdateFromContext(context);
=======
      context.get_continuous_state()->CopyToVector();
>>>>>>> 97bf06f8
}

template <typename T>
void RigidBodyPlant<T>::EvalTimeDerivatives(
    const Context<T>& context, ContinuousState<T>* derivatives) const {
  DRAKE_ASSERT_VOID(System<T>::CheckValidContext(context));
  DRAKE_DEMAND(derivatives != nullptr);
  const BasicVector<T>* input = this->EvalVectorInput(context, 0);

  // The input vector of actuation values.
  auto u = input->get_value();

  // TODO(amcastro-tri): provide nicer accessor to an Eigen representation for
  // LeafSystems.
  auto x = dynamic_cast<const BasicVector<T>&>(
      context.get_continuous_state()->get_state()).get_value();

  const int nq = get_num_positions();
  const int nv = get_num_velocities();
  const int num_actuators = get_num_actuators();
  // TODO(amcastro-tri): we would like to compile here with `auto` instead of
  // `VectorX<T>`. However it seems we get some sort of block from a block which
  // is not instantiated in drakeRBM.
  VectorX<T> q = x.topRows(nq);
  VectorX<T> v = x.bottomRows(nv);
  // TODO(amcastro-tri): place kinematics cache in the context so it can be
  // reused.
  auto kinsol = tree_->doKinematics(q, v);

  // TODO(amcastro-tri): preallocate the optimization problem and constraints,
  // and simply update them then solve on each function eval.
  // How to place something like this in the context?
  drake::solvers::MathematicalProgram prog;
  auto const& vdot = prog.AddContinuousVariables(nv, "vdot");

  auto H = tree_->massMatrix(kinsol);
  Eigen::MatrixXd H_and_neg_JT = H;

  // There are no external wrenches, but it is a required argument in
  // dynamicsBiasTerm.
  // TODO(amcastro-tri): external_wrenches should be made an optional parameter
  // of dynamicsBiasTerm().
  const RigidBodyTree::BodyToWrenchMap<T> no_external_wrenches;
  // right_hand_side is the right hand side of the system's equations:
  // [H, -J^T] * [vdot; f] = -right_hand_side.
  VectorX<T> right_hand_side = tree_->dynamicsBiasTerm(kinsol,
                                                       no_external_wrenches);
  if (num_actuators > 0) right_hand_side -= tree_->B * u;

  // Applies joint limit forces.
  // TODO(amcastro-tri): Maybe move to
  // RBT::ComputeGeneralizedJointLimitForces(C)?
  {
    for (auto const& b : tree_->bodies) {
      if (!b->has_parent_body()) continue;
      auto const& joint = b->getJoint();
      // Only for single-axis joints.
      if (joint.getNumPositions() == 1 && joint.getNumVelocities() == 1) {
        // Limits makes things easier/faster here.
        T qmin = joint.getJointLimitMin()(0),
            qmax = joint.getJointLimitMax()(0);
        // tau = k * (qlimit-q) - b(qdot)
        if (q(b->get_position_start_index()) < qmin)
          right_hand_side(b->get_velocity_start_index()) -=
              penetration_stiffness_ * (qmin - q(b->get_position_start_index()))
                  - penetration_damping_ * v(b->get_velocity_start_index());
        else if (q(b->get_position_start_index()) > qmax)
          right_hand_side(b->get_velocity_start_index()) -=
              penetration_stiffness_ * (qmax - q(b->get_position_start_index()))
                  - penetration_damping_ * v(b->get_velocity_start_index());
      }
    }
  }

  // Applies contact forces.
  // TODO(amcastro-tri): Maybe move to RBT::ComputeGeneralizedContactForces(C)?
  {
    VectorX<T> phi;
    Matrix3X<T> normal, xA, xB;
    vector<int> bodyA_idx, bodyB_idx;

    // TODO(amcastro-tri): get rid of this const_cast.
    // Unfortunately collisionDetect() modifies the collision model in the RBT
    // when updating the collision element poses.
    const_cast<RigidBodyTree*>(tree_.get())->collisionDetect(
        kinsol, phi, normal, xA, xB, bodyA_idx, bodyB_idx);

    for (int i = 0; i < phi.rows(); i++) {
      if (phi(i) < 0.0) {  // There is contact.
        auto JA = tree_->transformPointsJacobian(
            kinsol, xA.col(i), bodyA_idx[i], 0, false);
        auto JB = tree_->transformPointsJacobian(
            kinsol, xB.col(i), bodyB_idx[i], 0, false);
        Vector3<T> this_normal = normal.col(i);

        // Computes a local surface coordinate frame with the local z axis
        // aligned with the surface's normal. The other two axes are arbitrarily
        // chosen to complete a right handed triplet.
        Vector3<T> tangent1;
        if (1.0 - this_normal(2) < EPSILON) {
          // Handles the unit-normal case. Since it's unit length, just check z.
          tangent1 << 1.0, 0.0, 0.0;
        } else if (1 + this_normal(2) < EPSILON) {
          tangent1 << -1.0, 0.0, 0.0;  // Same for the reflected case.
        } else {                       // Now the general case.
          tangent1 << this_normal(1), -this_normal(0), 0.0;
          tangent1 /= sqrt(this_normal(1) * this_normal(1) +
              this_normal(0) * this_normal(0));
        }
        Vector3<T> tangent2 = this_normal.cross(tangent1);
        // Transformation from world frame to local surface frame.
        Matrix3<T> R;
        R.row(0) = tangent1;
        R.row(1) = tangent2;
        R.row(2) = this_normal;
        auto J = R * (JA - JB);          // J = [ D1; D2; n ]
        auto relative_velocity = J * v;  // [ tangent1dot; tangent2dot; phidot ]

        {
          // Spring law for normal force:  fA_normal = -k * phi - b * phidot
          // and damping for tangential force:  fA_tangent = -b * tangentdot
          // (bounded by the friction cone).
          Vector3<T> fA;
          fA(2) = std::max<T>(
              -penetration_stiffness_ * phi(i) -
               penetration_damping_ * relative_velocity(2), 0.0);
          fA.head(2) =
              -std::min<T>(
                  penetration_damping_,
                  friction_coefficient_ * fA(2) /
                  (relative_velocity.head(2).norm() + EPSILON)) *
                  relative_velocity.head(2);  // Epsilon avoids divide by zero.

          // fB is equal and opposite to fA: fB = -fA.
          // Therefore the generalized forces tau_c due to contact are:
          // tau_c = (R * JA)^T * fA + (R * JB)^T * fB = J^T * fA.
          // With J computed as above: J = R * (JA - JB).
          // Since right_hand_side has a negative sign when on the RHS of the
          // system of equations ([H,-J^T] * [vdot;f] + right_hand_side = 0),
          // this term needs to be subtracted.
          right_hand_side -= J.transpose() * fA;
        }
      }
    }
  }

  if (tree_->getNumPositionConstraints()) {
    size_t nc = tree_->getNumPositionConstraints();
    // 1/time constant of position constraint satisfaction.
    const T alpha = 5.0;

    prog.AddContinuousVariables(
        nc, "position constraint force");

    auto phi = tree_->positionConstraints(kinsol);
    auto J = tree_->positionConstraintsJacobian(kinsol, false);
    auto Jdotv = tree_->positionConstraintsJacDotTimesV(kinsol);

    // Critically damped stabilization term.
    // phiddot = -2 * alpha * phidot - alpha^2 * phi.
    prog.AddLinearEqualityConstraint(
        J, -(Jdotv + 2 * alpha * J * v + alpha * alpha * phi), {vdot});
    H_and_neg_JT.conservativeResize(
        Eigen::NoChange, H_and_neg_JT.cols() + J.rows());
    H_and_neg_JT.rightCols(J.rows()) = -J.transpose();
  }

  // Adds [H,-J^T] * [vdot;f] = -C.
  prog.AddLinearEqualityConstraint(H_and_neg_JT, -right_hand_side);

  prog.Solve();

  VectorX<T> xdot(get_num_states());
  xdot << kinsol.transformPositionDotMappingToVelocityMapping(
      MatrixX<T>::Identity(nq, nq)) * v, vdot.value();

  derivatives->get_mutable_state()->SetFromVector(xdot);
}

template <typename T>
void RigidBodyPlant<T>::MapVelocityToConfigurationDerivatives(
    const Context<T>& context,
    const VectorBase<T>& generalized_velocity,
    VectorBase<T>* positions_derivative) const {
  // TODO(amcastro-tri): provide nicer accessor to an Eigen representation for
  // LeafSystems.
  auto x = dynamic_cast<const BasicVector<T>&>(
      context.get_continuous_state()->get_state()).get_value();

  const int nq = get_num_positions();
  const int nv = get_num_velocities();
  const int nstates = get_num_states();

  DRAKE_ASSERT(positions_derivative->size() == nq);
  DRAKE_ASSERT(generalized_velocity.size() == nv);
  DRAKE_ASSERT(x.size() == nstates);

  // TODO(amcastro-tri): we would like to compile here with `auto` instead of
  // `VectorX<T>`. However it seems we get some sort of block from a block which
  // is not instantiated in drakeRBM.
  VectorX<T> q = x.topRows(nq);
  VectorX<T> v = generalized_velocity.CopyToVector();

  // TODO(amcastro-tri): place kinematics cache in the context so it can be
  // reused.
  auto kinsol = tree_->doKinematics(q, v);

  positions_derivative->SetFromVector(
      kinsol.transformPositionDotMappingToVelocityMapping(
          MatrixX<T>::Identity(nq, nq)) * v);
}

// Explicitly instantiates on the most common scalar types.
template class DRAKERIGIDBODYPLANT_EXPORT RigidBodyPlant<double>;

}  // namespace systems
}  // namespace drake<|MERGE_RESOLUTION|>--- conflicted
+++ resolved
@@ -158,17 +158,13 @@
   // TODO(amcastro-tri): Remove this copy by allowing output ports to be
   // mere pointers to state variables (or cache lines).
   output_vector->get_mutable_value() =
-<<<<<<< HEAD
-      context.get_continuous_state().CopyToVector();
+      context.get_continuous_state()->CopyToVector();
 
   // Evaluates the kinematics results output port.
   auto& kinematics_results =
       output->GetMutableData(kinematics_output_port_id_)->
           template GetMutableValue<KinematicsResults<T>>();
   kinematics_results.UpdateFromContext(context);
-=======
-      context.get_continuous_state()->CopyToVector();
->>>>>>> 97bf06f8
 }
 
 template <typename T>
