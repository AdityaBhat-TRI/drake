<<<<<<< HEAD
#include "drake/systems/plants/RigidBodySystem.h"
#include "drake/systems/plants/RigidBodyFrame.h"
=======
#include <gtest/gtest.h>
#include <iostream>
#include "drake/systems/plants/RigidBodySystem.h"
#include "drake/util/eigen_matrix_compare.h"
>>>>>>> aec556de
#include "drake/util/testUtil.h"

using std::make_shared;
using Drake::RigidBodySystem;
using Eigen::VectorXd;
using drake::util::MatrixCompareType;

<<<<<<< HEAD
int main(int argc, char* argv[]) {
  if (argc < 2) {
    std::cerr << "Usage: " << argv[0]
              << " [options] full_path_to_robot1 full_path_to_robot2 x y z\n"
              << " The x y z parameters are optional and specify the position"
              << " of robot2 in the world, which is useful for URDF"
              << " models)" << std::endl;
    return 1;
  }

  std::shared_ptr<RigidBodyFrame> weld_to_frame;

  if (argc > 3) {
    weld_to_frame = allocate_shared<RigidBodyFrame>(
        aligned_allocator<RigidBodyFrame>(), "world",
        nullptr,  // not used since the robot is attached to the world
        Eigen::Vector3d(std::stod(argv[3]), std::stod(argv[4]),
                        std::stod(argv[5])),  // xyz of the car's root link
        Eigen::Vector3d(0, 0, 0));            // rpy of the car's root link
  } else {
    weld_to_frame = allocate_shared<RigidBodyFrame>(
        aligned_allocator<RigidBodyFrame>(), "world", nullptr,
        Isometry3d::Identity());
  }

  std::cout << "Loading " << argv[1] << "..." << std::endl;
  auto r1 = make_shared<RigidBodySystem>();
  r1->addRobotFromFile(argv[1], DrakeJoint::QUATERNION);
  std::cout << "Loading " << argv[2] << "..." << std::endl;
  auto r2 = make_shared<RigidBodySystem>();
  r2->addRobotFromFile(argv[2], DrakeJoint::QUATERNION, weld_to_frame);
=======
namespace drake {
namespace systems {
namespace plants {
namespace {

std::string modelFile1, modelFile2;

TEST(CompareRigidBodySystemsTest, TestAll) {
  auto r1 = make_shared<RigidBodySystem>();
  r1->addRobotFromFile(modelFile1, DrakeJoint::QUATERNION);

  auto r2 = make_shared<RigidBodySystem>();
  r2->addRobotFromFile(modelFile2, DrakeJoint::QUATERNION);
>>>>>>> aec556de

  // for debugging:
  // r1->getRigidBodyTree()->drawKinematicTree("/tmp/r1.dot");
  // r2->getRigidBodyTree()->drawKinematicTree("/tmp/r2.dot");
  // I ran this at the console to see the output:
  // dot -Tpng -O /tmp/r1.dot; dot -Tpng -O /tmp/r2.dot; open /tmp/r1.dot.png
  // /tmp/r2.dot.png

<<<<<<< HEAD
  try {
    valuecheck(r1->getNumStates(), r2->getNumStates());
  } catch (const std::exception& e) {
    std::cout << "ERROR: Number of states do not match!" << std::endl
              << "  - system 1: " << r1->getNumStates() << std::endl
              << "  - system 2: " << r2->getNumStates() << std::endl;
    return -1;
  }

  try {
    valuecheck(r1->getNumInputs(), r2->getNumInputs());
  } catch (const std::exception& e) {
    std::cout << "ERROR: Number of inputs do not match!" << std::endl
              << "  - system 1: " << r1->getNumInputs() << std::endl
              << "  - system 2: " << r2->getNumInputs() << std::endl;
    return -1;
  }

  try {
    valuecheck(r1->getNumOutputs(), r2->getNumOutputs());
  } catch (const std::exception& e) {
    std::cout << "ERROR: Number of outputs do not match!" << std::endl
              << "  - system 1: " << r1->getNumOutputs() << std::endl
              << "  - system 2: " << r2->getNumOutputs() << std::endl;
    return -1;
  }

  // Print the semantics of the states
  // std::cout << "State vector semantics (tree 1):\n" <<
  // r1->getStateVectorSemantics() << std::endl;
  // std::cout << "State vector semantics (tree 2):\n" <<
  // r2->getStateVectorSemantics() << std::endl;
=======
  valuecheck(r1->getNumStates(), r2->getNumStates());
  valuecheck(r1->getNumInputs(), r2->getNumInputs());
  valuecheck(r1->getNumOutputs(), r2->getNumOutputs());
>>>>>>> aec556de

  for (int i = 0; i < 1000; i++) {
    double t = 0.0;
    VectorXd x = getInitialState(*r1);
    VectorXd u = VectorXd::Random(r1->getNumInputs());

    auto xdot1 = r1->dynamics(t, x, u);
    auto xdot2 = r2->dynamics(t, x, u);
<<<<<<< HEAD
    try {
      valuecheckMatrix(xdot1, xdot2, 1e-8);
    } catch (const std::runtime_error& re) {
      std::cout << "Model mismatch!" << std::endl
                << "  - initial state:" << std::endl
                << x << std::endl
                << "  - inputs (joint torques?):" << std::endl
                << u << std::endl
                << "  - xdot1:" << std::endl
                << xdot1.transpose() << std::endl
                << "  - xdot2:" << std::endl
                << xdot2.transpose() << std::endl
                << "  - error message:" << std::endl
                << re.what() << std::endl;
      return -1;
    }
=======
    EXPECT_TRUE(
        CompareMatrices(xdot1, xdot2, 1e-8, MatrixCompareType::absolute));
  }
}

}  // namespace
}  // namespace plants
}  // namespace systems
}  // namespace drake

int main(int argc, char **argv) {
  std::cout << "Running main() from compareRigidBodySystems.cpp" << std::endl;
  // ::testing::GTEST_FLAG(output) = "xml:hello.xml";

  std::cout << "Calling testing::InitGoogleTest(...)" << std::endl;
  testing::InitGoogleTest(&argc, argv);

  std::cout << "argc = " << argc << std::endl;
  if (argc < 3) {
    std::cerr << "Usage: " << argv[0]
              << " [options] full_path_to_robot1 full_path_to_robot2"
              << std::endl;
    return 1;
>>>>>>> aec556de
  }

  drake::systems::plants::modelFile1 = argv[1];
  drake::systems::plants::modelFile2 = argv[2];

  return RUN_ALL_TESTS();
}<|MERGE_RESOLUTION|>--- conflicted
+++ resolved
@@ -1,12 +1,11 @@
-<<<<<<< HEAD
 #include "drake/systems/plants/RigidBodySystem.h"
+
+#include <iostream>
+
+#include <gtest/gtest.h>
+
 #include "drake/systems/plants/RigidBodyFrame.h"
-=======
-#include <gtest/gtest.h>
-#include <iostream>
-#include "drake/systems/plants/RigidBodySystem.h"
 #include "drake/util/eigen_matrix_compare.h"
->>>>>>> aec556de
 #include "drake/util/testUtil.h"
 
 using std::make_shared;
@@ -14,53 +13,21 @@
 using Eigen::VectorXd;
 using drake::util::MatrixCompareType;
 
-<<<<<<< HEAD
-int main(int argc, char* argv[]) {
-  if (argc < 2) {
-    std::cerr << "Usage: " << argv[0]
-              << " [options] full_path_to_robot1 full_path_to_robot2 x y z\n"
-              << " The x y z parameters are optional and specify the position"
-              << " of robot2 in the world, which is useful for URDF"
-              << " models)" << std::endl;
-    return 1;
-  }
-
-  std::shared_ptr<RigidBodyFrame> weld_to_frame;
-
-  if (argc > 3) {
-    weld_to_frame = allocate_shared<RigidBodyFrame>(
-        aligned_allocator<RigidBodyFrame>(), "world",
-        nullptr,  // not used since the robot is attached to the world
-        Eigen::Vector3d(std::stod(argv[3]), std::stod(argv[4]),
-                        std::stod(argv[5])),  // xyz of the car's root link
-        Eigen::Vector3d(0, 0, 0));            // rpy of the car's root link
-  } else {
-    weld_to_frame = allocate_shared<RigidBodyFrame>(
-        aligned_allocator<RigidBodyFrame>(), "world", nullptr,
-        Isometry3d::Identity());
-  }
-
-  std::cout << "Loading " << argv[1] << "..." << std::endl;
-  auto r1 = make_shared<RigidBodySystem>();
-  r1->addRobotFromFile(argv[1], DrakeJoint::QUATERNION);
-  std::cout << "Loading " << argv[2] << "..." << std::endl;
-  auto r2 = make_shared<RigidBodySystem>();
-  r2->addRobotFromFile(argv[2], DrakeJoint::QUATERNION, weld_to_frame);
-=======
 namespace drake {
 namespace systems {
 namespace plants {
 namespace {
 
-std::string modelFile1, modelFile2;
+std::string model_file_1, model_file_2;
+std::shared_ptr<RigidBodyFrame> car_pose_in_world;
 
 TEST(CompareRigidBodySystemsTest, TestAll) {
+
   auto r1 = make_shared<RigidBodySystem>();
-  r1->addRobotFromFile(modelFile1, DrakeJoint::QUATERNION);
+  r1->addRobotFromFile(model_file_1, DrakeJoint::QUATERNION);
 
   auto r2 = make_shared<RigidBodySystem>();
-  r2->addRobotFromFile(modelFile2, DrakeJoint::QUATERNION);
->>>>>>> aec556de
+  r2->addRobotFromFile(model_file_2, DrakeJoint::QUATERNION, car_pose_in_world);
 
   // for debugging:
   // r1->getRigidBodyTree()->drawKinematicTree("/tmp/r1.dot");
@@ -69,44 +36,9 @@
   // dot -Tpng -O /tmp/r1.dot; dot -Tpng -O /tmp/r2.dot; open /tmp/r1.dot.png
   // /tmp/r2.dot.png
 
-<<<<<<< HEAD
-  try {
-    valuecheck(r1->getNumStates(), r2->getNumStates());
-  } catch (const std::exception& e) {
-    std::cout << "ERROR: Number of states do not match!" << std::endl
-              << "  - system 1: " << r1->getNumStates() << std::endl
-              << "  - system 2: " << r2->getNumStates() << std::endl;
-    return -1;
-  }
-
-  try {
-    valuecheck(r1->getNumInputs(), r2->getNumInputs());
-  } catch (const std::exception& e) {
-    std::cout << "ERROR: Number of inputs do not match!" << std::endl
-              << "  - system 1: " << r1->getNumInputs() << std::endl
-              << "  - system 2: " << r2->getNumInputs() << std::endl;
-    return -1;
-  }
-
-  try {
-    valuecheck(r1->getNumOutputs(), r2->getNumOutputs());
-  } catch (const std::exception& e) {
-    std::cout << "ERROR: Number of outputs do not match!" << std::endl
-              << "  - system 1: " << r1->getNumOutputs() << std::endl
-              << "  - system 2: " << r2->getNumOutputs() << std::endl;
-    return -1;
-  }
-
-  // Print the semantics of the states
-  // std::cout << "State vector semantics (tree 1):\n" <<
-  // r1->getStateVectorSemantics() << std::endl;
-  // std::cout << "State vector semantics (tree 2):\n" <<
-  // r2->getStateVectorSemantics() << std::endl;
-=======
-  valuecheck(r1->getNumStates(), r2->getNumStates());
-  valuecheck(r1->getNumInputs(), r2->getNumInputs());
-  valuecheck(r1->getNumOutputs(), r2->getNumOutputs());
->>>>>>> aec556de
+  EXPECT_EQ(r1->getNumStates(), r2->getNumStates());
+  EXPECT_EQ(r1->getNumInputs(), r2->getNumInputs());
+  EXPECT_EQ(r1->getNumOutputs(), r2->getNumOutputs());
 
   for (int i = 0; i < 1000; i++) {
     double t = 0.0;
@@ -115,11 +47,11 @@
 
     auto xdot1 = r1->dynamics(t, x, u);
     auto xdot2 = r2->dynamics(t, x, u);
-<<<<<<< HEAD
-    try {
-      valuecheckMatrix(xdot1, xdot2, 1e-8);
-    } catch (const std::runtime_error& re) {
-      std::cout << "Model mismatch!" << std::endl
+
+    std::string explanation;
+    EXPECT_TRUE(
+        drake::util::CompareMatrices(xdot1, xdot2, 1e-8, MatrixCompareType::absolute, &explanation))
+      << "Model mismatch!" << std::endl
                 << "  - initial state:" << std::endl
                 << x << std::endl
                 << "  - inputs (joint torques?):" << std::endl
@@ -129,12 +61,7 @@
                 << "  - xdot2:" << std::endl
                 << xdot2.transpose() << std::endl
                 << "  - error message:" << std::endl
-                << re.what() << std::endl;
-      return -1;
-    }
-=======
-    EXPECT_TRUE(
-        CompareMatrices(xdot1, xdot2, 1e-8, MatrixCompareType::absolute));
+                << explanation;
   }
 }
 
@@ -153,14 +80,28 @@
   std::cout << "argc = " << argc << std::endl;
   if (argc < 3) {
     std::cerr << "Usage: " << argv[0]
-              << " [options] full_path_to_robot1 full_path_to_robot2"
-              << std::endl;
+              << " [options] full_path_to_robot1 full_path_to_robot2 x y z\n"
+              << " The x y z parameters are optional and specify the position"
+              << " of robot2 in the world, which is useful for URDF"
+              << " models)" << std::endl;
     return 1;
->>>>>>> aec556de
   }
 
-  drake::systems::plants::modelFile1 = argv[1];
-  drake::systems::plants::modelFile2 = argv[2];
+  drake::systems::plants::model_file_1 = argv[1];
+  drake::systems::plants::model_file_2 = argv[2];
+
+  if (argc > 3) {
+    drake::systems::plants::car_pose_in_world = std::allocate_shared<RigidBodyFrame>(
+        Eigen::aligned_allocator<RigidBodyFrame>(), "world",
+        nullptr,  // not used since the robot is attached to the world
+        Eigen::Vector3d(std::stod(argv[3]), std::stod(argv[4]),
+                        std::stod(argv[5])),  // xyz of the car's root link
+        Eigen::Vector3d(0, 0, 0));            // rpy of the car's root link
+  } else {
+    drake::systems::plants::car_pose_in_world = std::allocate_shared<RigidBodyFrame>(
+        Eigen::aligned_allocator<RigidBodyFrame>(), "world", nullptr,
+        Eigen::Isometry3d::Identity());
+  }
 
   return RUN_ALL_TESTS();
 }