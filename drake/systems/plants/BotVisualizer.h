#ifndef DRAKE_BOTVISUALIZER_H
#define DRAKE_BOTVISUALIZER_H

#include <lcm/lcm-cpp.hpp>
#include <Eigen/Dense>
#include "System.h"
#include "RigidBodyTree.h"

// these could all go in the cpp file:
#include "lcmtypes/drake/lcmt_viewer_load_robot.hpp"
#include "lcmtypes/drake/lcmt_viewer_draw.hpp"
#include "drakeGeometryUtil.h"

namespace Drake {

  /** BotVisualizer<RobotStateVector>
   * @brief A system which takes the robot state as input and publishes an lcm draw command to the drake visualizer
   * @concept{system_concept}
   *
   * The resulting system has no internal state; the publish command is executed on every call to the output method.
   * For convenience, the input is passed directly through as an output.
   *
   */

  template <template <typename> class RobotStateVector>
  class BotVisualizer {
  public:
    template <typename ScalarType> using StateVector = NullVector<ScalarType>;
    template <typename ScalarType> using OutputVector = RobotStateVector<ScalarType>;
    template <typename ScalarType> using InputVector = RobotStateVector<ScalarType>;

    BotVisualizer(const std::shared_ptr<lcm::LCM> &_lcm, const std::shared_ptr<RigidBodyTree>& tree) :
            tree(tree), lcm(_lcm) { init(); }

    BotVisualizer(const std::shared_ptr<lcm::LCM> &_lcm, const std::string &urdf_filename,
                  const DrakeJoint::FloatingBaseType floating_base_type) :
            tree(new RigidBodyTree(urdf_filename, floating_base_type)),
            lcm(_lcm) { init(); }

    void init() {
      publishLoadRobot();

      draw_msg.num_links = tree->bodies.size();
      std::vector<float> position = {0, 0, 0}, quaternion = {0, 0, 0, 1};
      for (const auto &body : tree->bodies) {
        draw_msg.link_name.push_back(body->linkname);
        draw_msg.robot_num.push_back(body->robotnum);
        draw_msg.position.push_back(position);
        draw_msg.quaternion.push_back(quaternion);
      }
    }

    void publishLoadRobot() const {
      drake::lcmt_viewer_load_robot vr;
      vr.num_links = tree->bodies.size();
      for (const auto &body : tree->bodies) {
        drake::lcmt_viewer_link_data link;
        link.name = body->linkname;
        link.robot_num = body->robotnum;
        link.num_geom = body->visual_elements.size();
        for (const auto &v : body->visual_elements) {
          drake::lcmt_viewer_geometry_data gdata;

          const DrakeShapes::Geometry &geometry = v.getGeometry();

          switch (v.getShape()) { // would prefer to do this through virtual methods, but don't want to introduce any LCM dependency on the Geometry classes
            case DrakeShapes::BOX: {
              gdata.type = gdata.BOX;
              gdata.num_float_data = 3;
              auto b = dynamic_cast<const DrakeShapes::Box &>(geometry);
              for (int i = 0; i < 3; i++) gdata.float_data.push_back(static_cast<float>(b.size(i)));
              break;
            }
            case DrakeShapes::SPHERE: {
              gdata.type = gdata.SPHERE;
              gdata.num_float_data = 1;
              auto b = dynamic_cast<const DrakeShapes::Sphere &>(geometry);
              gdata.float_data.push_back(static_cast<float>(b.radius));
              break;
            }
            case DrakeShapes::CYLINDER: {
              gdata.type = gdata.CYLINDER;
              gdata.num_float_data = 2;
              auto c = dynamic_cast<const DrakeShapes::Cylinder &>(geometry);
              gdata.float_data.push_back(static_cast<float>(c.radius));
              gdata.float_data.push_back(static_cast<float>(c.length));
              break;
            }
            case DrakeShapes::MESH: {
              gdata.type = gdata.MESH;
              gdata.num_float_data = 1;
              auto m = dynamic_cast<const DrakeShapes::Mesh &>(geometry);
              gdata.float_data.push_back(static_cast<float>(m.scale));
              gdata.string_data = m.resolved_filename;  // looks like this could be empty, but it is what's used in the get mesh points...
              break;
            }
            case DrakeShapes::CAPSULE: {
              gdata.type = gdata.CAPSULE;
              gdata.num_float_data = 2;
              auto c = dynamic_cast<const DrakeShapes::Capsule &>(geometry);
              gdata.float_data.push_back(static_cast<float>(c.radius));
              gdata.float_data.push_back(static_cast<float>(c.length));
              break;
            }
            default: {
              // intentionally do nothing
              break;
            }
          }

          Eigen::Matrix4d T = v.getLocalTransform();
          Eigen::Map<Eigen::Vector3f> position(gdata.position);
          position = T.topRightCorner<3, 1>().cast<float>();
          Eigen::Map<Eigen::Vector4f> quaternion(gdata.quaternion);
          quaternion = rotmat2quat(T.topLeftCorner<3, 3>()).cast<float>();

          Eigen::Map<Eigen::Vector4f> color(gdata.color);
          color = v.getMaterial().template cast<float>();

          link.geom.push_back(gdata);
        }
        vr.link.push_back(link);
      }

      lcm->publish("DRAKE_VIEWER_LOAD_ROBOT", &vr);
    }

    StateVector<double> dynamics(const double& t, const StateVector<double>& x, const InputVector<double>& u) const { return StateVector<double>(); };


    OutputVector<double> output(const double& t, const StateVector<double>& x, const InputVector<double>& u) const {
      draw_msg.timestamp = static_cast<int64_t>(t * 1000.0);

      auto uvec = toEigen(u);
      auto q = uvec.head(tree->num_positions);
      KinematicsCache<double> cache = tree->doKinematics(q);

      int i, j;
      for (i = 0; i < tree->bodies.size(); i++) {
<<<<<<< HEAD
        auto pose = tree->forwardKin(cache, points, i, 0, 2);
=======
        auto transform = tree->relativeTransform(cache, i, 0);
        auto quat = rotmat2quat(transform.linear());
>>>>>>> 65ef540e
        std::vector<float> &position = draw_msg.position[i];
        for (j = 0; j < 3; j++) position[j] = static_cast<float>(transform.translation()(j));
        std::vector<float> &quaternion = draw_msg.quaternion[i];
        for (j = 0; j < 4; j++) quaternion[j] = static_cast<float>(quat(j));
      }

      lcm->publish("DRAKE_VIEWER_DRAW", &draw_msg);

      return u; // pass the output through
    }

    bool isTimeVarying() const { return true; }
    bool isDirectFeedthrough() const { return true; }

  private:
    mutable std::shared_ptr<RigidBodyTree> tree;  // todo: remove mutable tag after RBM cleanup
    std::shared_ptr<lcm::LCM> lcm;
    mutable drake::lcmt_viewer_draw draw_msg;
  };


} // end namespace Drake

#endif //DRAKE_BOTVISUALIZER_H<|MERGE_RESOLUTION|>--- conflicted
+++ resolved
@@ -137,12 +137,8 @@
 
       int i, j;
       for (i = 0; i < tree->bodies.size(); i++) {
-<<<<<<< HEAD
-        auto pose = tree->forwardKin(cache, points, i, 0, 2);
-=======
         auto transform = tree->relativeTransform(cache, i, 0);
         auto quat = rotmat2quat(transform.linear());
->>>>>>> 65ef540e
         std::vector<float> &position = draw_msg.position[i];
         for (j = 0; j < 3; j++) position[j] = static_cast<float>(transform.translation()(j));
         std::vector<float> &quaternion = draw_msg.quaternion[i];
